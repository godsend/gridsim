--- conflicted
+++ resolved
@@ -46,13 +46,8 @@
 
 ..  note::
     Actually, the name of the module is the returned value of
-<<<<<<< HEAD
-    :func:`gridsim.core.AbstractSimulationModule.attribute_name`.
-=======
     :func:`.AbstractSimulationModule.attribute_name`.
->>>>>>> 707ffef8
     Refer to the module you want to use to retrieve the module name.
-
 """
 import inspect
 import types
@@ -136,11 +131,7 @@
 
         Called by the main simulation engine between each simulation step in
         order the recorder can save the time-value pair of one or multiple
-<<<<<<< HEAD
-        :class:`gridsim.core.AbstractSimulationElement` subclass(es).
-=======
         :class:`.AbstractSimulationElement` subclass(es).
->>>>>>> 707ffef8
         Any recorder is required to implement this method.
 
         :param subject: The object that will be observed by the recorder.
@@ -245,11 +236,7 @@
         """
         find(self, module=None, uid=None, friendly_name=None, element_class=None, instance_of=None, has_attribute=None, close_to=None)
 
-<<<<<<< HEAD
-        Finds all :class:`gridsim.core.AbstractSimulationElement` derived
-=======
         Finds all :class:`.AbstractSimulationElement` derived
->>>>>>> 707ffef8
         objects matching the given criteria by searching on either the given
         Gridsim simulation module or by searching the whole simulation of the
         module was not specified. Note that the method returns always a list of
@@ -286,11 +273,7 @@
             the position and the radius in meters [m]
         :type close_to: (Position, float)
         
-<<<<<<< HEAD
-        :return: List of :class:`gridsim.core.AbstractSimulationElement`
-=======
         :return: List of :class:`.AbstractSimulationElement`
->>>>>>> 707ffef8
             matching the given criteria.
 
         *Example:*
@@ -474,12 +457,7 @@
         
         :param subjects: The subjects of the recorder, in other words the 
             objects which is attributes has to be recorded.
-<<<<<<< HEAD
-        :type subjects: list or tuple of
-            :class:`gridsim.core.AbstractSimulationElement`
-=======
         :type subjects: list or tuple of :class:`.AbstractSimulationElement`
->>>>>>> 707ffef8
 
         :param conversion: Lambda function to convert the actual value taken
             from the attribute before recording. The lambda function gets a
