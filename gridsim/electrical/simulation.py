"""
.. moduleauthor:: Gillian Basso <gillian.basso@hevs.ch>
.. codeauthor:: Gilbert Maitre <gilbert.maitre@hevs.ch>


"""

import warnings

import numpy as np
from scipy.sparse import lil_matrix

from gridsim.decorators import accepts, returns
from gridsim.unit import units
from gridsim.core import AbstractSimulationModule

from .core import AbstractElectricalElement, ElectricalBus, \
    ElectricalNetworkBranch, AbstractElectricalCPSElement
from .loadflow import AbstractElectricalLoadFlowCalculator
from .network import AbstractElectricalTwoPort, ElectricalTransmissionLine, \
    ElectricalGenTransformer, ElectricalSlackBus


class _BusElectricalValues(object):
    pass


class _BranchElectricalValues(object):
    pass


class ElectricalSimulator(AbstractSimulationModule):

    @accepts((1, AbstractElectricalLoadFlowCalculator))
    def __init__(self, calculator=None):
        """
        Gridsim main simulation class for electrical part. This module is
        automatically added to the :class:`.Simulator` when
        importing any class or module of :mod:`gridsim.electrical` package.

        To access this class from simulation, use
        :class:`.Simulator` as follow::

            # Create the simulation.
            sim = Simulator()
            esim = sim.electrical

        :param calculator: The load flow calculator used by the simulator
        :type calculator: :class:`.AbstractElectricalLoadFlowCalculator`
        """
        super(ElectricalSimulator, self).__init__()

        self._buses = []
        self._busDict = {}
        self._branches = []
        self._branchDict = {}
        self._cps_elements = []
        self._cps_elementDict = {}
        self._cps_elementBusMap = {}
        self._buses.append(None)
        self.add(ElectricalSlackBus("Slack Bus"))
        # TODO: allow to change the slack bus position
        self._hasChanges = False

        # matrix representing aggregation of CPS elements into buses
        self._mat_A = None
        # vector if CPS elements active power
        self._Pe = None

        # load flow
        # ----------
        self._load_flow_calculator = calculator

        # network
        self.s_base = 1.0
        self.v_base = 1.0
        self._is_PV = None
        self._mat_Y = None
        self._b = None

        # bus electrical values
        self._bu = _BusElectricalValues()

        # branches electrical values
        self._br = _BranchElectricalValues()


    @property
    @returns(AbstractElectricalLoadFlowCalculator)
    def load_flow_calculator(self):
        """
        The load flow calculator

        .. seealso:: :mod:`gridsim.electrical.loadflow` for more details.
        """
        return self._load_flow_calculator

    @load_flow_calculator.setter
<<<<<<< HEAD
=======
    @accepts((1, AbstractElectricalLoadFlowCalculator))
>>>>>>> 707ffef8
    def load_flow_calculator(self, new_calculator):
        self._load_flow_calculator = new_calculator

    @accepts((1, AbstractElectricalElement))
    @returns(AbstractElectricalElement)
    def add(self, element):
        """
        add(self, element)

        Add the element to the electrical simulation but do not connect it with
        other elements. use other functions such as :func:`connect` and
        :func:`attach` to really use the element in the simulation.

        :param element: the element to add
        :type element: :class:`.AbstractElectricalElement`
        :return: the given element
        """
        if isinstance(element, ElectricalSlackBus):
            if self._buses[0] is None:
                self._buses[0] = element
                element.id = 0
                self._busDict[element.friendly_name] = element
            else:
                raise RuntimeError(
                    'Only one slack bus can be added to the simulator.')

        elif isinstance(element, ElectricalBus):
            if element.friendly_name is 'Slack Bus':
                warnings.warn(
                    'Slack Bus is an invalid name for a non-slack bus.')
            elif element.friendly_name in self._busDict.keys():
                raise RuntimeError(
                    'Duplicate Bus friendly name, must be unique.')
            element.id = len(self._buses)
            self._buses.append(element)
            self._busDict[element.friendly_name] = element

        elif isinstance(element, ElectricalNetworkBranch):
            if element.friendly_name in self._branchDict.keys():
                raise RuntimeError(
                    'Duplicate branch friendly name, must be unique.')
            elif element.from_bus_id is None or element.from_bus_id > len(
                    self._buses):
                raise RuntimeError('Invalid "from bus ID".')
            elif element.to_bus_id is None or element.to_bus_id > len(
                    self._buses):
                raise RuntimeError('Invalid "to bus ID".')
            element.id = len(self._branches)
            self._branches.append(element)
            self._branchDict[element.friendly_name] = element

        elif isinstance(element, AbstractElectricalCPSElement):
            if element.friendly_name in self._cps_elementDict.keys():
                raise RuntimeError(
                    'Duplicate electrical CPS element friendly name, '
                    'must be unique.')
            element.id = len(self._cps_elements)
            self._cps_elements.append(element)
            self._cps_elementDict[element.friendly_name] = element

        else:
            # TODO: also add these elements to appropriate list,
            # TODO: e.g. self.elements[element.__class__.__name__]
            pass
        self._hasChanges = True
        return element

    @accepts((1, (int, str)))
    @returns(ElectricalBus)
    def bus(self, id_or_friendly_name):
        """
        bus(self, id_or_friendly_name)

        Retrieves the bus with the given id or friendly name.

        :param id_or_friendly_name: the identifier of the bus
        :type id_or_friendly_name: (int, str)
        :return: the :class:`.ElectricalBus`

        :raise KeyError: if the friendly name is not valid
        :raise IndexError: if the id is not valid
        """
        if isinstance(id_or_friendly_name, int):
            if len(self._buses) > id_or_friendly_name:
                return self._buses[id_or_friendly_name]
            else:
                raise IndexError('Invalid index.')
        elif isinstance(id_or_friendly_name, str):
            if id_or_friendly_name in self._busDict.keys():
                return self._busDict[id_or_friendly_name]
            else:
                raise KeyError('Invalid key.')

    @accepts((1, (int, str)))
    @returns(ElectricalNetworkBranch)
    def branch(self, id_or_friendly_name):
        """
        branch(self, id_or_friendly_name)

        Retrieves the branch with the given id or friendly name.

        :param id_or_friendly_name: the identifier of the bus
        :type id_or_friendly_name: (int, str)
        :return: the :class:`.ElectricalNetworkBranch`

        :raise KeyError: if the friendly name is not valid
        :raise IndexError: if the id is not valid
        """
        if isinstance(id_or_friendly_name, int):
            if len(self._branches) > id_or_friendly_name:
                return self._branches[id_or_friendly_name]
            else:
                raise IndexError('Invalid index.')
        elif isinstance(id_or_friendly_name, str):
            if id_or_friendly_name in self._branchDict.keys():
                return self._branchDict[id_or_friendly_name]
            else:
                raise KeyError('Invalid key.')

    @accepts((1, (int, str)))
    @returns(AbstractElectricalCPSElement)
    def cps_element(self, id_or_friendly_name):
        """
        cps_element(self, id_or_friendly_name)

        Retrieves the branch with the given id or friendly name.

        :param id_or_friendly_name: the identifier of the bus
        :type id_or_friendly_name: (int, str)
        :return: the :class:`.AbstractElectricalCPSElement`

        :raise KeyError: if the friendly name is not valid
        :raise IndexError: if the id is not valid
        """
        if isinstance(id_or_friendly_name, int):
            if len(self._cps_elements) > id_or_friendly_name:
                return self._cps_elements[id_or_friendly_name]
            else:
                raise IndexError('Invalid index.')
        elif isinstance(id_or_friendly_name, str):
            if id_or_friendly_name in self._cps_elementDict.keys():
                return self._cps_elementDict[id_or_friendly_name]
            else:
                raise KeyError('Invalid key.')

    @accepts((1, str),
             ((2, 3), ElectricalBus),
             (4, AbstractElectricalTwoPort))
    @returns(ElectricalNetworkBranch)
    def connect(self, friendly_name, bus_a, bus_b, two_port):
        """
        connect(self, friendly_name, bus_a, bus_b, two_port)

        Creates a :class:`.ElectricalNetworkBranch` with
        the given parameters and adds it to the simulation.

        .. seealso:: :func:`.ElectricalNetworkBranch`

        :param friendly_name: the name of the branch
        :type friendly_name: str
        :param bus_a: the first bus the branch connects
        :type bus_a: :class:`.ElectricalBus`
        :param bus_b: the second bus the branch connects
        :type bus_b: :class:`.ElectricalBus`
        :param two_port: the element placed on the branch
        :return: the new :class:`.ElectricalNetworkBranch`
        """
        branch = self.add(
            ElectricalNetworkBranch(friendly_name, bus_a, bus_b, two_port))
        return branch

    @accepts((1, (int, str, ElectricalBus)),
             (2, (int, str, AbstractElectricalCPSElement)))
    def attach(self, bus, el):
        """
        attach(self, bus, el)

        Attaches the given bus to the given element. After this function, the
        element is present in the simulation and will provide electrical energy
        to the simulation

        :param bus: the bus the element has to be attached
        :type bus: :class:`.ElectricalBus`
        :param el: the new element of the simulation
        :type el: :class:`.AbstractElectricalCPSElement`
        """

        if not isinstance(bus, ElectricalBus):
            bus = self.bus(bus)
        if bus.type == ElectricalBus.Type.SLACK_BUS:
            raise RuntimeError('No element can be attached to slack bus')
        if not isinstance(el, AbstractElectricalCPSElement):
            el = self.element(el)
        if not el.friendly_name in self._cps_elementDict.keys():
            self.add(el)
        self._cps_elementBusMap[el.id] = bus.id
        self._hasChanges = True  # to recompute network description
        # element inherits bus position
        el.position = bus.position

    # AbstractSimulationModule implementation.

    @returns(str)
    def attribute_name(self):
        """
        attribute_name(self)

        Returns the name of this module.
        This name is used to access to this electrical simulator from the
        :class:`.Simulator`::

            # Create the simulation.
            sim = Simulator()
            esim = sim.electrical

        :return: 'electrical'
        :rtype: str
        """
        return 'electrical'

    def all_elements(self):
        """
        all_elements(self)

        Returns a list of all :class:`.AbstractElectricalElement`
        contained in the module.
        The core simulator will use these lists in order to be able
        to retrieve objects or list of objects by certain criteria using
        :func:`gridsim.simulation.Simulator.find`.
        """

        elements = []
        elements.extend(self._buses)
        elements.extend(self._branches)
        elements.extend(self._cps_elements)
        return elements

    def reset(self):
        """
        reset(self)

        Calls :func:`gridsim.core.AbstractSimulationElement.reset` of
        each element in this electrical simulator, added by the
        :func:`ElectricalSimulator.add`.
        """
        for element in self._buses:
            element.reset()
        for element in self._branches:
            element.reset()
        for element in self._cps_elements:
            element.reset()

    def _has_orphans(self):
        # TODO: check that all elements are attached to a bus and that all buses
        # TODO: are connected to at least one other bus through a line
        for element in self._cps_elements:
            if element.id not in self._cps_elementBusMap:
                return False
        return True

    def _prepare_matrices(self):

        # TODO verify unit

        L = len(self._cps_elements)  # number of elements
        M = len(self._branches)  # number of branches
        N = len(self._buses)  # number of buses

        # build matrix A to aggregate elements power to buses power,
        # as sparse matrix
        self._mat_A = lil_matrix((N, L))
        for i_el in range(0, L):
            self._mat_A[self._cps_elementBusMap[i_el], i_el] = 1.0
        # change sparse matrix representation
        self._mat_A = self._mat_A.tocsr()

        # build boolean vector specifying among the buses (except slack) which
        # one is a PV bus
        self._is_PV = np.empty(N, dtype=bool)
        for i_bus in range(0, len(self._buses)):
            self._is_PV[i_bus] = self._buses[i_bus] == ElectricalBus.Type.PV_BUS

        # build Mx2 table with from_bus and to_bus id of each branch
        self._b = np.empty((M, 2), dtype=int)
        for i_branch in range(0, len(self._branches)):
            self._b[i_branch, 0] = self._branches[i_branch].from_bus_id
            self._b[i_branch, 1] = self._branches[i_branch].to_bus_id

        # build table Yb of branch admittances
        self._Yb = np.zeros((M, 4), dtype=complex)*units.siemens
        # start with the off-diagonal element
        for i_branch in range(0, M):
            branch = self._branches[i_branch]
            if isinstance(branch._two_port, ElectricalTransmissionLine):
                tline = branch._two_port
                Y_line = 1. / (tline.R + 1j * tline.X)
                self._Yb[i_branch, 0] = Y_line + 1j * tline.B / 2
                self._Yb[i_branch, 1] = Y_line
                self._Yb[i_branch, 2] = Y_line + 1j * tline.B / 2
                self._Yb[i_branch, 3] = Y_line
            elif isinstance(branch._two_port, ElectricalGenTransformer):
                tap = branch._two_port
                Y_line = 1. / (tap.R + 1j * tap.X)
                self._Yb[i_branch, 0] = Y_line
                self._Yb[i_branch, 1] = Y_line / tap.k_factor
                self._Yb[i_branch, 2] = Y_line / (abs(tap.k_factor) ** 2)
                self._Yb[i_branch, 3] = Y_line / tap.k_factor.conjugate()

        # active power of electrical CPS elements
        self._Pe = np.zeros(L)*units.watt

        # bus electrical values
        self._bu.P = np.zeros(N)*units.watt
        self._bu.Q = np.zeros(N)*units.watt
        self._bu.V = np.zeros(N)*units.volt
        self._bu.Th = np.zeros(N)*units.degree

    @accepts(((1, 2), units.Quantity))
    def calculate(self, time, delta_time):
        """
        calculate(self, time, delta_time)

        Calls :func:`gridsim.core.AbstractSimulationElement.calculate`
        of each :class:`.AbstractElectricalCPSElement` in this electrical
        simulator, added by the :func:`.ElectricalSimulator.add`.

        :param time: The actual simulation time.
        :type time: time, see :mod:`gridsim.unit`

        :param delta_time: The time period for which the calculation
            has to be done.
        :type delta_time: time, see :mod:`gridsim.unit`
        """

        for element in self._cps_elements:
            element.calculate(time, delta_time)

    @accepts(((1, 2), units.Quantity))
    def update(self, time, delta_time):
        """
        update(self, time, delta_time)

        Updates the data of each :class:`.AbstractElectricalCPSElement` in this
        electrical simulator added by the :func:`.ElectricalSimulator.add` and
        calculate the load flow with
        :class:`.AbstractElectricalLoadFlowCalculator`.

        :param time: The actual simulation time.
        :type time: time, see :mod:`gridsim.unit`

        :param delta_time: The time period for which the calculation
            has to be done.
        :type delta_time: time, see :mod:`gridsim.unit`
        """

        if self._hasChanges and len(self._buses) > 1 \
                and len(self._branches) > 0:
            # TODO: raise warning if self._as_orphans():
            self._prepare_matrices()
            self.load_flow_calculator.update(self.s_base, self.v_base,
                                             self._is_PV, self._b, self._Yb)

            self._hasChanges = False

        for element in self._cps_elements:
            element.update(time, delta_time)

        if len(self._buses) > 1 and len(self._branches) > 0:
            # put element powers into corresponding array
            # ----------------------------------------------------
            scale_factor = 1 / delta_time
            for element in self._cps_elements:
                self._Pe[element.id] = scale_factor * element.delta_energy

            # compute vector of bus powers
            # -----------------------------
            self._bu.P = -self._mat_A.dot(self._Pe)

            # perform network computations
            #------------------------------
            self.load_flow_calculator.calculate(self._bu.P, self._bu.Q,
                                                self._bu.V, self._bu.Th, True)

            [self._br.Pij, self._br.Qij, self._br.Pji, self._br.Qji] = \
                self.load_flow_calculator.get_branch_power_flows(True)

            # put network computation results into network objects
            #-----------------------------------------------------
            for i_bus in range(1, len(self._buses)):
                self._buses[i_bus].Th = self._bu.Th[i_bus]
                self._buses[i_bus].P = self._bu.P[i_bus]*units.watt
                if self._is_PV[i_bus]:
                    self._buses[i_bus].Q = self._bu.Q[i_bus]*units.watt
                else:  # is PQ
                    self._buses[i_bus].V = self._bu.V[i_bus]*units.volt
            # slack
            self._buses[0].P = self._bu.P[0]*units.watt
            self._buses[0].Q = self._bu.Q[0]*units.watt
            self._buses[0].Th = 0*units.degree

            for i_branch in range(0, len(self._branches)):
                if not self._br.Pij is None:
                    self._branches[i_branch].Pij = self._br.Pij[i_branch]*units.watt
                else:
                    self._branches[i_branch].Pij = None
                if not self._br.Qij is None:
                    self._branches[i_branch].Qij = self._br.Qij[i_branch]*units.watt
                else:
                    self._branches[i_branch].Qij = None
                if not self._br.Pji is None:
                    self._branches[i_branch].Pji = self._br.Pji[i_branch]*units.watt
                else:
                    self._branches[i_branch].Pji = None
                if not self._br.Qji is None:
                    self._branches[i_branch].Qji = self._br.Qji[i_branch]*units.watt
                else:
                    self._branches[i_branch].Qji = None<|MERGE_RESOLUTION|>--- conflicted
+++ resolved
@@ -96,10 +96,7 @@
         return self._load_flow_calculator
 
     @load_flow_calculator.setter
-<<<<<<< HEAD
-=======
     @accepts((1, AbstractElectricalLoadFlowCalculator))
->>>>>>> 707ffef8
     def load_flow_calculator(self, new_calculator):
         self._load_flow_calculator = new_calculator
 
