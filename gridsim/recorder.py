"""
.. moduleauthor:: Michael Clausen <clm@hevs.ch>
.. codeauthor:: Michael Clausen <clm@hevs.ch>
.. codeauthor:: Gillian Basso <gillian.basso@hevs.ch>

The :mod:`gridsim.recorder` module allows to record signals within the
gridsim simulation for later analysis. The module offers already a great
number of ready to use recorders - for example to write the data to text or
csv files or to plot the data after the simulation.

However if a special behavior is needed, custom recorders implementing the
:class:`.Recorder` can be implemented.

*Here an example illustrating the implementation of a custom recorder and how
recorders are added to the simulation:*

.. literalinclude:: ../../demo/consolerecorder.py
    :linenos:

- On line 7 to 21 we implement our custom recorder.

  - On line 13 we re-implement the abstract method
    :func:`gridsim.simulation.Recorder.on_simulation_reset`.
    We log which objects we observe.
  - On line 16 we implement the
    :func:`gridsim.simulation.Recorder.on_simulation_step` method.
    We just output the current time.
  - On line 19 we re-implement the abstract method
    :func:`gridsim.simulation.Recorder.on_observed_value()`.
    Basically we just output the value to the console.

- On line 24 we create the gridsim simulation object.
- On line 35 to 48 we setup a very simple thermal process, where we define 2
  rooms and a thermal coupling between them:

  - hot_room (line 36) has a **surface of 50m2** and a **height of 2.5m**, so
    the **volume is 125m3**. The room is filled with :class:`gridsim.util.Air` (specific thermal
    capacity=1.005 J/gK) with the **initial temperature of 60 degree celsius**.
  - cold_room (line 42) has the same volume, but an initial **temperature of 20
    degree celsius**.
  - the two rooms are coupled with a thermal conductivity of **100 Watts per
    Kelvin** (line 47).

- On line 53 we add a new recorder (of our custom recorder class) to the
    attribute **temperature** of all ThermalProcesses. That is all we have
    actually to do to add a recorder, the simulation will call the recorder's
    **on_simulation_step()** and **on_observed_value()** method each time the
    simulation did a step.

- On line 57 we actually start the simulation for 1 hour with a resolution
  of 5 minutes.

*The output of the console logger should be something like this*::

    RESET, observing: ['hot_room', 'cold_room']
    time = 0 second:
        hot_room.temperature = 333.15 kelvin
        cold_room.temperature = 293.15 kelvin
    time = 300.0 second:
        hot_room.temperature = 325.189800995 kelvin
        cold_room.temperature = 301.110199005 kelvin
    time = 600.0 second:
        hot_room.temperature = 320.3978404 kelvin
        cold_room.temperature = 305.9021596 kelvin
    time = 900.0 second:
        hot_room.temperature = 317.513127803 kelvin
        cold_room.temperature = 308.786872197 kelvin
    time = 1200.0 second:
        hot_room.temperature = 315.776559523 kelvin
        cold_room.temperature = 310.523440477 kelvin
    time = 1500.0 second:
        hot_room.temperature = 314.731162698 kelvin
        cold_room.temperature = 311.568837302 kelvin
    time = 1800.0 second:
        hot_room.temperature = 314.101844211 kelvin
        cold_room.temperature = 312.198155789 kelvin
    time = 2100.0 second:
        hot_room.temperature = 313.723000744 kelvin
        cold_room.temperature = 312.576999256 kelvin
    time = 2400.0 second:
        hot_room.temperature = 313.494940746 kelvin
        cold_room.temperature = 312.805059254 kelvin
    time = 2700.0 second:
        hot_room.temperature = 313.357650897 kelvin
        cold_room.temperature = 312.942349103 kelvin
    time = 3000.0 second:
        hot_room.temperature = 313.275003774 kelvin
        cold_room.temperature = 313.024996226 kelvin
    time = 3300.0 second:
        hot_room.temperature = 313.225251028 kelvin
        cold_room.temperature = 313.074748972 kelvin
    time = 3600.0 second:
        hot_room.temperature = 313.19530037 kelvin
        cold_room.temperature = 313.10469963 kelvin
"""
from math import floor

from gridsim.iodata.output import AttributesGetter

<<<<<<< HEAD
import unit
=======
from .unit import units
>>>>>>> 707ffef8
from .decorators import accepts
from .simulation import Recorder


class PlotRecorder(Recorder, AttributesGetter):

    @accepts((1, str))
    def __init__(self, attribute_name):
        """
        A :class:`PlotRecorder` can be used to record one or multiple signals
        and plot them at the end of the simulation either to a image file,
        add them to a PDF or show them on a window.

        :param attribute_name: The attribute name to observe. Every
            :class:`AbstractSimulationElement` with a param of this name can
            be recorded
        :type attribute_name: str

        *Example:*

        .. literalinclude:: ../../demo/plotrecorder.py
            :linenos:

        * On line 24 we create a PlotRecorder with the title 'Temperatures'
          which uses minutes as the unit for the x-axis. As the title already
          suggest that the signals are temperatures, we only take the
          element's name as the legend format.
        * On line 25 we use that recorder in order to record all elements in the
          thermal module who have the attribute 'temperature' by using the
          powerful :func:`gridsim.core.Simulator.find()` method by asking to
          return a list of all elements that have the attribute 'temperature'.
          We specify with the second argument that we like to read the
          attribute 'temperature' from all objects returned by find().
          Additionally we can specify the physical unit of the data when
          adding a recorder. Note that PlotRecorders demand by their nature
          that all recorded signals (attributes) have the same unit.
        * On line 28 and the following we create a very similar recorder as
          before, but this time we do not want to record the temperature in
          degrees celsius, we want the temperature in kelvin. As the
          ThermalProcess only provides the temperature in degrees celsius we
          have to add a conversion lambda which will be executed every time a
          value is read from the simulation in order to give to the recorder.
          The lambda gets a named tuple as parameter which contains the
          following keys: "value": the value just read from the attribute,
          "time": the actual simulation time and finally "delta_time": the
          time interval for which the value has been calculated. As the
          conversion between degree celsius and kelvin is linear and does
          not depend anything other than the actual value, we can just give
          the lambda expression `lambda context: context.value + 273.15`.
        * On line 33 we create a second PlotRecorder instance with the title
          'Thermal power flows' which will show the time axis (x-axis) in
          hours. Again we only show the name of the subject in the legend.
        * On line 34 we attach this recorder to all elements of type (class)
          ThermalCoupling and we setup the recoder to read the 'power'
          attribute. The unit will be Watts (W).
        * On line 37 we run the simulation for 2 hours with a resolution of a
          second.
        * We are saving the plots as image files on line 40 to 43.
        * It is even possible to create a PDF document using the PlotRecorder
          and to append the different plots as new pages onto that
          document. This is done on line 45.

        The resulting 3 images of this simulation are show here:

        .. figure:: ../../demo/output/fig1.png
            :align: center

        .. figure:: ../../demo/output/fig2.png
            :align: center

        .. figure:: ../../demo/output/fig3.png
            :align: center

        """
        super(PlotRecorder, self).__init__(attribute_name)

        self._x = []
        self._x_unit = None
        self._y = {}
        self._y_unit = None

    def on_simulation_reset(self, subjects):
        """
        :class:`RecorderInterface` implementation. Prepares the data structures.

        .. seealso:: :func:`RecorderInterface.on_simulation_reset()` for
                     details.
        """
        for subject in subjects:
            self._y[subject] = []

    def on_simulation_step(self, time):
        """
        :class:`RecorderInterface` implementation. Prepares the data structures.

        .. seealso:: :func:`RecorderInterface.on_simulation_step()` for details.
        """
        self._x.append(units.value(time))
        if self._x_unit is None:
            self._x_unit = units.unit(time)

    def on_observed_value(self, subject, time, value):
        """
        :class:`RecorderInterface` implementation. Saves the data in order to
        plot them afterwards.

        .. seealso:: :func:`RecorderInterface.on_observed_value()` for details.
        """
        self._y[subject].append(units.value(value))

        if self._y_unit is None:
            self._y_unit = units.unit(value)

    def get_x_values(self):
        """

        :return: time in second
        """
        return self._x

    def get_x_unit(self):
        """

        :return: second
        """
        return self._x_unit

    def get_y_values(self):
        return self._y

    def get_y_unit(self):
        return self._y_unit


class HistogramRecorder(Recorder, AttributesGetter):

    @accepts((1, str),
             (4, int))
    def __init__(self, attribute_name, x_min, x_max, nb_bins):
        """

        :param attribute_name:
        :param x_min:
        :param x_max:
        :param nb_bins:
        :return:
        """
        if x_max <= x_min:
            raise TypeError("'x_max' must be larger than 'x_min'.")

        super(HistogramRecorder, self).__init__(attribute_name)

        self._x_min = x_min
        self._x_max = x_max
        self._N_bins = nb_bins
        self._x_delta = (x_max - x_min) / (nb_bins - 2)
        self._y = {}

    def on_simulation_reset(self, subjects):
        """
        :class:`RecorderInterface` implementation. Writes the header to the file
        defined by the _header_format attribute each time the simulation does a
        reset.

        .. seealso:: :func:`RecorderInterface.on_simulation_reset()`
                     for details.
        """
        for subject in subjects:
            label = subject + "." + self.attribute_name
            self._y[label] = [0 for _ in xrange(self._N_bins)]

    def on_simulation_step(self, time):
        """
        :class:`RecorderInterface` implementation. Called for each simulation
        step once per recorder.
        Writes the step separation to the file.

        .. seealso:: :func:`RecorderInterface.on_simulation_step()` for details.
        """
        pass

    def on_observed_value(self, subject, time, value):
        """
        :class:`RecorderInterface` implementation. Writes a (formatted) string
        into the file.

        .. seealso:: :func:`RecorderInterface.on_observed_value()` for details.
        """

        if value < self._x_min.total_seconds():
            bin_i = 0
        elif value >= self._x_max.total_seconds():
            bin_i = self._N_bins - 1
        else:
            bin_i = 1 + int(floor((value - self._x_min.total_seconds()) /
                                  self._x_delta))
        label = subject + "." + self.attribute_name
        self._y[label][bin_i] += 1

    def get_x_values(self):
        return []

    def get_x_unit(self):
        return ""

    def get_y_values(self):
        return self._y

    def get_y_unit(self):
        return "count"<|MERGE_RESOLUTION|>--- conflicted
+++ resolved
@@ -97,11 +97,7 @@
 
 from gridsim.iodata.output import AttributesGetter
 
-<<<<<<< HEAD
-import unit
-=======
 from .unit import units
->>>>>>> 707ffef8
 from .decorators import accepts
 from .simulation import Recorder
 
